<<<<<<< HEAD
=======
/* eslint-disable react/prop-types */
>>>>>>> 8aa14175
import React, { Suspense } from "react"
import { storiesOf } from "@storybook/react"

import { useAsync } from "../packages/react-async/src"
import DevTools from "../packages/react-async-devtools/src"
import "./photos.css"

const loadPhoto = ({ photoId }) =>
  fetch(`https://jsonplaceholder.typicode.com/photos/${photoId}`)
    .then(res => (res.ok ? res : Promise.reject(res)))
    .then(res => res.json())

const PhotoPlaceholder = () => (
  <div className="photo placeholder">
    <div className="img" />
    <div className="title">══════</div>
  </div>
)

const PhotoDetails = ({ data, reload }) => (
  <div className="photo">
    <img className="img" src={data.thumbnailUrl} alt="" />
    <div className="title">
      {data.title} <button onClick={reload}>reload</button>
    </div>
  </div>
)

const Photo = ({ photoId, ...props }) => {
  const { data, error, isPending, reload } = useAsync({
    promiseFn: loadPhoto,
    debugLabel: `loadPhoto${photoId}`,
    photoId,
    ...props,
  })
  if (isPending) return <PhotoPlaceholder />
  if (error) return <p>{error.message}</p>
  if (data) return <PhotoDetails data={data} reload={reload} />
  return null
}

const App = () => {
  return (
    <>
      <DevTools />
      <div>
        <Photo photoId={1} />
        <Photo photoId={2} />
        <Photo photoId={3} />
      </div>
      <Suspense fallback={<>Suspended...</>}>
        <Photo suspense photoId={4} />
        <Photo suspense photoId={5} />
        <Photo suspense photoId={6} />
      </Suspense>
    </>
  )
}

storiesOf("React Async", module).add("DevTools", () => <App />, {
  chromatic: { delay: 2000 },
})<|MERGE_RESOLUTION|>--- conflicted
+++ resolved
@@ -1,7 +1,4 @@
-<<<<<<< HEAD
-=======
 /* eslint-disable react/prop-types */
->>>>>>> 8aa14175
 import React, { Suspense } from "react"
 import { storiesOf } from "@storybook/react"
 
