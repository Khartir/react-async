import * as React from "react"

type AsyncChildren<T> = ((state: AsyncState<T>) => React.ReactNode) | React.ReactNode

interface AsyncProps<T> {
  promiseFn?: (props: object) => Promise<T>
  deferFn?: (...args) => Promise<T>
  watch?: any
  initialValue?: T
  onResolve?: (data: T) => void
  onError?: (error: Error) => void
  children?: AsyncChildren<T>
}

interface AsyncState<T> {
  initialValue?: T
  data?: T
  error?: Error
  isLoading: boolean
  startedAt?: Date
  finishedAt?: Date
  cancel: () => void
  run: (...args) => Promise<T>
  reload: () => void
  setData: (data: T, callback?: () => void) => T
  setError: (error: Error, callback?: () => void) => Error
}

declare class Async<T> extends React.Component<AsyncProps<T>, AsyncState<T>> {}

<<<<<<< HEAD
namespace Async {
  export const Pending: React.FunctionComponent<{ children?: AsyncChildren<T>; persist?: boolean }>
  export const Loading: React.FunctionComponent<{ children?: AsyncChildren<T>; initial?: boolean }>
  export const Resolved: React.FunctionComponent<{ children?: AsyncChildren<T>; persist?: boolean }>
  export const Rejected: React.FunctionComponent<{ children?: AsyncChildren<T>; persist?: boolean }>
=======
declare namespace Async {
  export function Pending<T>(props: { children?: AsyncChildren<T>; persist?: boolean }): React.ReactNode
  export function Loading<T>(props: { children?: AsyncChildren<T>; initial?: boolean }): React.ReactNode
  export function Resolved<T>(props: { children?: AsyncChildren<T>; persist?: boolean }): React.ReactNode
  export function Rejected<T>(props: { children?: AsyncChildren<T>; persist?: boolean }): React.ReactNode
>>>>>>> 05f02157
}

declare function createInstance<T>(defaultProps?: AsyncProps<T>): Async<T>

export default createInstance<|MERGE_RESOLUTION|>--- conflicted
+++ resolved
@@ -28,19 +28,11 @@
 
 declare class Async<T> extends React.Component<AsyncProps<T>, AsyncState<T>> {}
 
-<<<<<<< HEAD
-namespace Async {
-  export const Pending: React.FunctionComponent<{ children?: AsyncChildren<T>; persist?: boolean }>
-  export const Loading: React.FunctionComponent<{ children?: AsyncChildren<T>; initial?: boolean }>
-  export const Resolved: React.FunctionComponent<{ children?: AsyncChildren<T>; persist?: boolean }>
-  export const Rejected: React.FunctionComponent<{ children?: AsyncChildren<T>; persist?: boolean }>
-=======
 declare namespace Async {
   export function Pending<T>(props: { children?: AsyncChildren<T>; persist?: boolean }): React.ReactNode
   export function Loading<T>(props: { children?: AsyncChildren<T>; initial?: boolean }): React.ReactNode
   export function Resolved<T>(props: { children?: AsyncChildren<T>; persist?: boolean }): React.ReactNode
   export function Rejected<T>(props: { children?: AsyncChildren<T>; persist?: boolean }): React.ReactNode
->>>>>>> 05f02157
 }
 
 declare function createInstance<T>(defaultProps?: AsyncProps<T>): Async<T>
