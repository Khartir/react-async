--- conflicted
+++ resolved
@@ -11,17 +11,10 @@
     "build": "parcel build index.html"
   },
   "dependencies": {
-<<<<<<< HEAD
-    "react": "^16.8.6",
-    "react-async": "^8.0.0-alpha.0",
-    "react-async-devtools": "^8.0.0-alpha.0",
-    "react-dom": "^16.8.6",
-=======
     "react": "^16.9.0",
     "react-async": "^8.0.0-alpha.0",
     "react-async-devtools": "^8.0.0-alpha.0",
     "react-dom": "^16.9.0",
->>>>>>> 991af4b3
     "react-router-dom": "^5.0.0"
   },
   "devDependencies": {
