--- conflicted
+++ resolved
@@ -16,19 +16,11 @@
   },
   "dependencies": {
     "isomorphic-fetch": "^2.2.1",
-<<<<<<< HEAD
-    "next": "^9.0.2",
-    "react": "^16.8.6",
-    "react-async": "^8.0.0-alpha.0",
-    "react-async-devtools": "^8.0.0-alpha.0",
-    "react-dom": "^16.8.6"
-=======
     "next": "^9.0.3",
     "react": "^16.9.0",
     "react-async": "^8.0.0-alpha.0",
     "react-async-devtools": "^8.0.0-alpha.0",
     "react-dom": "^16.9.0"
->>>>>>> 991af4b3
   },
   "devDependencies": {
     "relative-deps": "^0.1.2"
