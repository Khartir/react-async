{
  "name": "with-react-native-example",
  "version": "8.0.0-alpha.0",
  "main": "node_modules/expo/AppEntry.js",
  "scripts": {
    "postinstall": "relative-deps",
    "prestart": "relative-deps",
    "preandroid": "relative-deps",
    "preios": "relative-deps",
    "preweb": "relative-deps",
    "start": "expo start",
    "android": "expo start --android",
    "ios": "expo start --ios",
    "web": "expo start --web"
  },
  "dependencies": {
<<<<<<< HEAD
    "expo": "^33.0.0",
    "react": "16.8.3",
    "react-async": "^8.0.0-alpha.0",
    "react-dom": "^16.8.6",
=======
    "expo": "^34.0.4",
    "react": "16.9.0",
    "react-async": "^8.0.0-alpha.0",
    "react-dom": "^16.9.0",
>>>>>>> 991af4b3
    "react-native": "https://github.com/expo/react-native/archive/sdk-33.0.0.tar.gz",
    "react-native-web": "^0.11.6"
  },
  "devDependencies": {
    "babel-preset-expo": "^5.1.1",
    "relative-deps": "^0.1.2"
  },
  "relativeDependencies": {
    "react-async": "../../packages/react-async/pkg"
  },
  "private": true
}<|MERGE_RESOLUTION|>--- conflicted
+++ resolved
@@ -14,17 +14,10 @@
     "web": "expo start --web"
   },
   "dependencies": {
-<<<<<<< HEAD
-    "expo": "^33.0.0",
-    "react": "16.8.3",
-    "react-async": "^8.0.0-alpha.0",
-    "react-dom": "^16.8.6",
-=======
     "expo": "^34.0.4",
     "react": "16.9.0",
     "react-async": "^8.0.0-alpha.0",
     "react-dom": "^16.9.0",
->>>>>>> 991af4b3
     "react-native": "https://github.com/expo/react-native/archive/sdk-33.0.0.tar.gz",
     "react-native-web": "^0.11.6"
   },
