{
  "name": "react-async",
  "version": "3.8.2",
  "description": "React component for declarative promise resolution and data fetching",
  "keywords": [
    "react",
    "async",
    "promise",
    "loader"
  ],
  "author": "Gert Hengeveld <info@ghengeveld.nl>",
  "license": "ISC",
  "homepage": "https://github.com/ghengeveld/react-async",
  "repository": {
    "type": "git",
    "url": "git+https://github.com/ghengeveld/react-async.git"
  },
  "publishConfig": {
    "registry": "https://registry.npmjs.org/"
  },
  "main": "lib/index.js",
  "typings": "typings/index.d.ts",
  "files": [
    "lib",
    "src",
    "typings"
  ],
  "scripts": {
    "build": "rimraf lib && babel src -d lib --ignore '**/*spec.js'",
    "test": "jest src",
    "test:watch": "npm run test -- --watch",
    "test:compat": "npm run test:backwards && npm run test:forwards && npm run test:latest",
    "test:backwards": "npm i react@16.3.1 react-dom@16.3.1 && npm test",
    "test:forwards": "npm i react@next react-dom@next && npm test",
    "test:latest": "npm i react@latest react-dom@latest && npm test",
    "prepublishOnly": "npm run test:compat && npm run build"
  },
  "dependencies": {},
  "peerDependencies": {
    "react": ">=16.3.1"
  },
  "devDependencies": {
    "babel-cli": "6.26.0",
    "babel-preset-env": "1.7.0",
    "babel-preset-flow": "6.23.0",
    "babel-preset-react": "6.24.1",
    "babel-preset-stage-2": "6.24.1",
    "jest": "23.6.0",
    "jest-dom": "2.1.0",
<<<<<<< HEAD
    "react": "16.7.0-alpha.0",
    "react-dom": "16.7.0-alpha.0",
    "react-testing-library": "5.3.1",
    "rimraf": "2.6.2"
=======
    "react": "16.6.3",
    "react-dom": "16.6.3",
    "react-testing-library": "5.2.3"
>>>>>>> 8cb41394
  },
  "jest": {
    "coverageDirectory": "./coverage/",
    "collectCoverage": true
  }
}<|MERGE_RESOLUTION|>--- conflicted
+++ resolved
@@ -47,16 +47,10 @@
     "babel-preset-stage-2": "6.24.1",
     "jest": "23.6.0",
     "jest-dom": "2.1.0",
-<<<<<<< HEAD
     "react": "16.7.0-alpha.0",
     "react-dom": "16.7.0-alpha.0",
     "react-testing-library": "5.3.1",
     "rimraf": "2.6.2"
-=======
-    "react": "16.6.3",
-    "react-dom": "16.6.3",
-    "react-testing-library": "5.2.3"
->>>>>>> 8cb41394
   },
   "jest": {
     "coverageDirectory": "./coverage/",
